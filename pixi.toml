[workspace]
name = "readii_2_roqc"
authors = ["Katy Scott <bhklab.katyscott@gmail.com>"]
description = "Radiomic Extraction and Analysis for DICOM Images to Refine Objective Quality Control "
license = "MIT"
channels = ["conda-forge", "bioconda"]
platforms = ["osx-arm64", "linux-64", "win-64", "osx-64"]

[environments]
quality = { features = ["quality"], solve-group = "default" }
docs = { features = ["docs"], solve-group = "default" }

[activation]
# convenient variables which can be used in scripts
env.CONFIG = "${PIXI_PROJECT_ROOT}/config"
env.METADATA = "${PIXI_PROJECT_ROOT}/metadata"
env.LOGS = "${PIXI_PROJECT_ROOT}/logs"
env.RAWDATA = "${PIXI_PROJECT_ROOT}/data/rawdata"
env.PROCDATA = "${PIXI_PROJECT_ROOT}/data/procdata"
env.RESULTS = "${PIXI_PROJECT_ROOT}/data/results"
env.SCRIPTS = "${PIXI_PROJECT_ROOT}/workflow/scripts"

[dependencies]
<<<<<<< HEAD
python = "3.11.*"
=======
python = "<3.12"
>>>>>>> 0b2362f8
pip = "*"
ipython = "*"
ipykernel = "*"
jupyterlab = "*"
ipywidgets = ">=8.1.7,<9"
pyvista = ">=0.46.1,<0.47"
trame = ">=3.11.0,<4"
trame-vuetify = ">=3.0.2,<4"
trame-vtk = ">=2.9.1,<3"

[pypi-dependencies]
readii_2_roqc = { path = ".", editable = true }


[tasks]

[tasks.mit]
args = ["dataset", "modalities", "strategy", "rmap", {arg = "existing_file_mode", default = "skip"}]
cmd = ["imgtools",
       "autopipeline",
       "$RAWDATA/TCIA_{{ dataset }}/images",
       "$PROCDATA/TCIA_{{ dataset }}/images/mit_{{ dataset }}",
       "--modalities", "{{ modalities }}",
       "--roi-strategy", "{{ strategy }}",
       "-rmap", "{{ rmap }}",
       "--filename-format",
       "'{PatientID}_{SampleNumber}/{Modality}_{SeriesInstanceUID}/{ImageID}.nii.gz'",
       "--update-crawl",
       "--existing-file-mode",
       "{{ existing_file_mode }}"
] 

[tasks.readii_negative]
args = ["dataset",
         {arg = "overwrite", default = "false"},
         {arg = "parallel", default = "false"},
         {arg = "jobs", default = "-1"},
         {arg = "seed", default = "10"}
]
cwd = "src/readii_2_roqc/readii"
cmd = ["python",
       "make_negative_controls.py",
       "{{ dataset }}",
       "--overwrite", "{{ overwrite }}",
       "--parallel", "{{ parallel }}",
       "--jobs", "{{ jobs }}",
       "--seed", "{{ seed }}"
]

[tasks.index]
args = ["dataset", "method", {arg = "overwrite", default = "false"}]
cwd = "src/readii_2_roqc/feature_extraction"
cmd = ["python",
       "index.py",
       "{{ dataset }}",
       "{{ method }}",
       "--overwrite", "{{ overwrite }}"
]

[tasks.extract]
args = ["dataset", 
        "method", 
        "settings",
        {arg = "overwrite", default = "False"},
        {arg = "parallel", default = "False"},
        {arg = "jobs", default = "-1"}]
depends-on = [{ "task" = "index", "args" = ["{{ dataset }}", "{{ method }}"] }]
cwd = "src/readii_2_roqc/feature_extraction"
cmd = ["python",
       "extract.py",
       "{{ dataset }}",
       "{{ method }}",
       "{{ settings }}",
       "--overwrite", "{{ overwrite }}",
       "--parallel", "{{ parallel }}",
       "--jobs", "{{ jobs }}"
]

[tasks.fit-model]
args = ["dataset",
        "features",
        "model",
        {arg = "signature", default = 'None'},
        {arg = "split", default = 'None'},
        {arg = "image_type", default = "original_full"},
        {arg = "overwrite", default = 'false'}
       ]
cwd = "src/readii_2_roqc/analysis"
cmd = ["python",
       "fit_model.py",
       "{{ dataset }}",
       "{{ features }}",
       "{{ model }}",
       "--signature", "{{ signature }}",
       "--split", "{{ split }}",
       "--image_type", "{{ image_type}}", 
       "--overwrite", "{{ overwrite }}"
]

[tasks.predict]
args = ["dataset", 
        "features", 
        "signature",
        {arg = "bootstrap", default = '1000'},
        {arg = "split", default = 'None'}]
cwd = "src/readii_2_roqc/analysis"
cmd = ["python",
       "predict.py",
       "{{ dataset }}",
       "{{ features }}",
       "{{ signature }}",
       "--bootstrap", "{{ bootstrap }}",
       "--split", "{{ split }}"
       ]

[tasks.plot-predict]
args = ["dataset", 
        "signature",
        {arg = "split", default = 'None'},
        {arg = "overwrite", default = "false"}]
cwd = "src/readii_2_roqc/visualization"
cmd = ["python",
       "plot_prediction.py",
       "{{ dataset }}",
       "{{ signature }}",
       "--split", "{{ split }}",
       "--overwrite", "{{ overwrite }}"
       ]

############################################## QUALITY ###############################################
# Quality includes linting, type checking, and formatting
[feature.quality.dependencies]
ruff = "*"

[feature.quality.tasks]
ruff-check.cmd = ["ruff", "check"]
ruff-check.inputs = ["config/ruff.toml", "workflow"]
ruff-check.description = "Run ruff check"
ruff-format.cmd = ["ruff", "format"]
ruff-format.inputs = ["config/ruff.toml", "workflow"]
ruff-format.depends-on = ["ruff-check"]
ruff-format.description = "Run ruff format, run check first"
qc.depends-on = ["ruff-format", "ruff-check"]
qc.description = "Quality check: ruff check and format"

############################################## DOCS ################################################
[feature.docs.dependencies]
mkdocs = "*"
mkdocs-include-markdown-plugin = ">=7.0.0,<8"
mkdocs-material = ">=9.6.12,<10"

[feature.docs.tasks.doc-build]
cmd = "mkdocs build -f mkdocs.yaml"
description = "Build documentation with mkdocs"

[feature.docs.tasks.doc-serve]
cmd = "mkdocs serve -f mkdocs.yaml"
depends-on = ["doc-build"]
description = "Serve documentation with mkdocs, runs doc-build first"<|MERGE_RESOLUTION|>--- conflicted
+++ resolved
@@ -21,11 +21,7 @@
 env.SCRIPTS = "${PIXI_PROJECT_ROOT}/workflow/scripts"
 
 [dependencies]
-<<<<<<< HEAD
-python = "3.11.*"
-=======
 python = "<3.12"
->>>>>>> 0b2362f8
 pip = "*"
 ipython = "*"
 ipykernel = "*"
