
[workspace]
name = "readii_2_roqc"
authors = ["Katy Scott <bhklab.katyscott@gmail.com>"]
description = "Radiomic Extraction and Analysis for DICOM Images to Refine Objective Quality Control "
license = "MIT"
channels = ["conda-forge", "bioconda"]
platforms = ["osx-arm64", "linux-64", "win-64", "osx-64"]

[environments]
quality = { features = ["quality"], solve-group = "default" }
docs = { features = ["docs"], solve-group = "default" }

[activation]
# convenient variables which can be used in scripts
env.CONFIG = "${PIXI_PROJECT_ROOT}/config"
env.METADATA = "${PIXI_PROJECT_ROOT}/metadata"
env.LOGS = "${PIXI_PROJECT_ROOT}/logs"
env.RAWDATA = "${PIXI_PROJECT_ROOT}/data/rawdata"
env.PROCDATA = "${PIXI_PROJECT_ROOT}/data/procdata"
env.RESULTS = "${PIXI_PROJECT_ROOT}/data/results"
env.SCRIPTS = "${PIXI_PROJECT_ROOT}/workflow/scripts"


[dependencies]
python = ">=3.12"
ipython = "*"
ipykernel = "*"
jupyterlab = "*"
pip = "*"
numpy = ">=2.2.5,<3"
scikit-learn = ">=1.6.1,<2"
scikit-survival = ">=0.24.1,<0.25"
r = ">=4.4,<4.5"
r-base = ">=4.4.3,<4.5"
radian = ">=0.6.15,<0.7"
r-checkmate = ">=2.3.2,<3"
r-yaml = ">=2.3.10,<3"
openpyxl = ">=3.1.5,<4"
snakemake = ">=9.4.0,<10"
click = ">=8.2.1,<9"
ipywidgets = ">=8.1.7,<9"

[pypi-dependencies]
readii = ">=1.35.1, <2"
damply = ">=0.10.0, <0.11"

[target.linux-64.dependencies]
bioconductor-survcomp = ">=1.56.0,<2"

[tasks]
<<<<<<< HEAD

[tasks.mit]
args = ["dataset", "modalities", "strategy", "rmap", {arg = "existing_file_mode", default = "skip"}]
cmd = ["imgtools",
       "autopipeline",
       "$RAWDATA/TCIA_{{ dataset }}",
       "$PROCDATA/TCIA_{{ dataset }}/images/mit_{{ dataset }}",
       "--modalities", "{{ modalities }}",
       "--roi-strategy", "{{ strategy }}",
       "-rmap", "{{ rmap }}",
       "--filename-format",
       "'{PatientID}_{SampleNumber}/{Modality}_{SeriesInstanceUID}/{ImageID}.nii.gz'",
       "--update-crawl",
       "--existing-file-mode",
       "{{ existing_file_mode }}"
] 

[tasks.readii_negative]
args = ["dataset",
         {arg = "overwrite", default = "false"},
         {arg = "seed", default = "10"}
]
cwd = "workflow/scripts/readii"
cmd = ["python",
       "make_negative_controls.py",
       "--dataset", "{{ dataset }}",
       "--overwrite", "{{ overwrite }}",
       "--seed", "{{ seed }}"
]

[tasks.index]
args = ["dataset", "method"]
cwd = "workflow/scripts/feature_extraction"
cmd = ["python",
       "index.py",
       "--dataset", "{{ dataset }}",
       "--method", "{{ method }}"
]

[tasks.extract]
args = ["dataset", "method", "settings"]
depends-on = [{ "task" = "index", "args" = ["{{ dataset }}", "{{ method }}"] }]
cwd = "workflow/scripts/feature_extraction"
cmd = ["python",
       "extract.py",
       "--dataset", "{{ dataset }}",
       "--method", "{{ method }}",
       "--settings", "{{ settings }}",
       "--parallel"
]

=======
example_script = {cmd="python $SCRIPTS/example_script.py"}
>>>>>>> 8794a515

############################################## QUALITY ###############################################
# Quality includes linting, type checking, and formatting
[feature.quality.dependencies]
ruff = "*"

[feature.quality.tasks]
ruff-check.cmd = ["ruff", "check"]
ruff-check.inputs = ["config/ruff.toml", "workflow"]
ruff-check.description = "Run ruff check"

ruff-format.cmd = ["ruff", "format"]
ruff-format.inputs = ["config/ruff.toml", "workflow"]
ruff-format.depends-on = ["ruff-check"]
ruff-format.description = "Run ruff format, run check first"

qc.depends-on = ["ruff-format", "ruff-check"]
qc.description = "Quality check: ruff check and format"

############################################## DOCS ################################################

[feature.docs.dependencies]
mkdocs = "*"
mkdocs-include-markdown-plugin = ">=7.0.0,<8"
mkdocs-material = ">=9.6.12,<10"

[feature.docs.tasks.doc-build]
cmd = "mkdocs build -f mkdocs.yaml"
description = "Build documentation with mkdocs"

[feature.docs.tasks.doc-serve]
cmd = "mkdocs serve -f mkdocs.yaml"
depends-on = ["doc-build"]
description = "Serve documentation with mkdocs, runs doc-build first"



<|MERGE_RESOLUTION|>--- conflicted
+++ resolved
@@ -10,6 +10,17 @@
 [environments]
 quality = { features = ["quality"], solve-group = "default" }
 docs = { features = ["docs"], solve-group = "default" }
+
+[activation]
+# convenient variables which can be used in scripts
+env.CONFIG = "${PIXI_PROJECT_ROOT}/config"
+env.METADATA = "${PIXI_PROJECT_ROOT}/metadata"
+env.LOGS = "${PIXI_PROJECT_ROOT}/logs"
+env.RAWDATA = "${PIXI_PROJECT_ROOT}/data/rawdata"
+env.PROCDATA = "${PIXI_PROJECT_ROOT}/data/procdata"
+env.RESULTS = "${PIXI_PROJECT_ROOT}/data/results"
+env.SCRIPTS = "${PIXI_PROJECT_ROOT}/workflow/scripts"
+
 
 [activation]
 # convenient variables which can be used in scripts
@@ -49,7 +60,6 @@
 bioconductor-survcomp = ">=1.56.0,<2"
 
 [tasks]
-<<<<<<< HEAD
 
 [tasks.mit]
 args = ["dataset", "modalities", "strategy", "rmap", {arg = "existing_file_mode", default = "skip"}]
@@ -101,9 +111,6 @@
        "--parallel"
 ]
 
-=======
-example_script = {cmd="python $SCRIPTS/example_script.py"}
->>>>>>> 8794a515
 
 ############################################## QUALITY ###############################################
 # Quality includes linting, type checking, and formatting
