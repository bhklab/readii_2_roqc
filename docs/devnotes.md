# Developer Notes

## Data Processing Notes
#### [2025-05-05] PyRadiomics original_all_features extraction tracking
#### [2025-05-07] Updated with completed HN1 runs

|NC / Dataset        | CC-Radiomics-Phantom | HEAD-NECK-RADIOMICS-HN1 | NSCLC-Radiomics |
|--------------------|:--------------------:|:-----------------------:|:---------------:|
|full original       |           X          |           X             |        X        |
|full randomized     |           X          |           X             |        X        |
|full sampled        |           X          |           X             |        X        |
|full shuffled       |           X          |           X             |        X        |
|non_roi randomized  |           X          |           X             |        X        |
|non_roi sampled     |           X          |           X             |        X        |
|non_roi shuffled    |           X          |           X             |        X        |
|roi randomized      |           X          |           X             |        X        |
|roi sampled         |           X          |           X             |        X        |
|roi shuffled        |           X          |           X             |        X        |


#### [2025-05-12] Tracking extraction of all features for Aerts signature
|Feature / Dataset                        | HEAD-NECK-RADIOMICS-HN1 | NSCLC-Radiomics | RADCURE |
|original_firstorder_Energy               |             X           |        X        |    X    |
|original_shape_Compactness1              |             X           |        X        |    X    |
|original_glrlm_GrayLevelNonUniformity    |             X           |        X        |    X    |
|wavelet-HLH_glrlm_GrayLevelNonUniformity |          running        |   running       |    X    |

* Bootstrapping help came from: https://acclab.github.io/bootstrap-confidence-intervals.html
* survcomp R package only works for linux and osx-64
* tried the scikit-survival implementation of the concordance index with bootstrapping, but results don't match Mattea's exactly
* trying with R now

#### [2025-05-13] Processing data for signature prediction models
* Since RADCURE was processed with old med-imagetools, manually set up mit_index from dataset.csv
    * Change the column `patient_ID` to `PatientID`
    * Add index column label `SampleID`

|File / Dataset       | HEAD-NECK-RADIOMICS-HN1 | NSCLC-Radiomics | RADCURE             |
| clinical            | id                      | PatientID       | patient_id          |
| mit index file      | SampleID, PatientID     | PatientID       | SampleID, PatientID |
| radiomics           | ID ==                      | ID              | ID                  |


* HN1 - going to make a SampleID column in the mit2_index 
* Rerunning all the MIT and feature extraction


## Manuscript Notes
#### [2025-05-14] Manuscript Review Feedback Notes

**Introduction/Background**

- [ ] Paragraph around biological/clinical application of radiomics (why do we do it?)
- [ ] Literature review for other quality control methods for radiomics

**Methods**

- [ ] Add prediction of HPV status model
- [ ] Include section about saving out the negative control images
- [ ] Explain modular implementation of the negative controls such that users can construct their own
- [ ] Add ability to save out the changed mask from the contraction/expansion NCs
- [X] Look for synonyms for transformation
    * Intensity transformation? --> permutation?
- [ ] Sisira asked for an example of the RadiomicSet data to understand what it looks like


**Results**

- [X] Josh liked the new abstract figure more
- [ ] Get p-value calculation code from Caryn
- [ ] Save out bootstrap hazards so they don't get recalculated
- [ ] Keep the diagonal self-correlation plots, will go in supplemental
- [ ] Calculate and plot average correlations between clusters of features (shape vs. first order)
- [ ] Hierarchical clustering between the feature class clusters
- [ ] Correlation plot of the Aerts signature + volume features
- [ ] Compare distribution of correlation values in a line plot
    * Line for each image type
    * x-axis is the feature types, colourblock behind the plot for each imagetype
- [ ] Plot correlations with outcome before and after QC
 
*Plots*

- [ ] Box plot of hazards for each image type and dataset to compare


## Project Repo Organization Notes

#### [2025-05-14] data and workflow organization

```bash
data
|-- procdata
|   `-- {DATASET_SOURCE}_{DATASET_NAME} --> /path/to/separate/data/dir/procdata/{DiseaseRegion}/{DATASET_SOURCE}_{DATASET_NAME}
|       |-- correlations
|       |-- features
|       |   `-- {extraction_method}
|       |       `-- {extraction_configuration_file_name}
|       |           `-- {PatientID}_{SampleNumber}
|       |               `-- {ROI_name}
|       |                   |-- full_original_features.csv
|       |                   |-- {neg_control_region}_{neg_control_permutation}_features.csv
|       |                   `-- {neg_control_region}_{neg_control_permutation}_features.csv
|       |-- images
|       |   |-- mit_{DATASET_NAME}
|       |   |   `-- {PatientID}_{SampleNumber}
|       |   |       |-- {ImageModality}_{SeriesInstanceUID}
|       |   |       |   `-- {ImageModality}.nii.gz
|       |   |       `-- {SegmentationModality}_{SeriesInstanceUID}
|       |   |           `-- {ROI_name}.nii.gz
|       |   `-- readii_{DATASET_NAME}
|       |       `-- {PatientID}_{SampleNumber}
|       |           `-- {ImageModality}_{SeriesInstanceUID}
|       |               |-- {neg_control_region}_{neg_control_permutation}.nii.gz
|       |               `-- {neg_control_region}_{neg_control_permutation}.nii.gz
|       `-- signatures
|           `-- {signature_name}
|               |-- full_original_signature_features.csv
|               `-- {neg_control_region}_{neg_control_permutation}_signature_features.csv
|-- rawdata
|   `-- {DATASET_SOURCE}_{DATASET_NAME} --> /path/to/separate/data/dir/srcdata/{DiseaseRegion}/{DATASET_SOURCE}_{DATASET_NAME}
|       |-- clinical
|       |   `-- {Clinical Data File}.csv OR {Clinical Data File}.xlsx
|       `-- images
|           `-- {DATASET_NAME}
|               |-- {Sample1 DICOM directory}
|               |-- {Sample2 DICOM directory}
|               |-- ...
|               `-- {SampleN DICOM directory}
`-- results
    `-- {DATASET_SOURCE}_{DATASET_NAME}
        |-- correlation_figures
        |-- features
        |   `-- {extraction_method}
        |       `-- {extraction_configuration_file_name}        
        `-- signature_performance
            `-- {signature_name}.csv
                |-- full_original_features.csv
                |-- {neg_control_region}_{neg_control_permutation}_features.csv
                `-- {neg_control_region}_{neg_control_permutation}_features.csv
```

```bash
workflow
|-- notebooks
`-- scripts
    |-- analysis
    |   |-- python
    |   |   `-- predictive_signature_testing.py
    |   `-- r
    |       |-- io.r
    |       `-- survival_prediction.r
    |-- feature_extraction
    |   `-- pyradiomics_index.py
    |-- orcestra
    |   `-- read_radiomicset.r
    |-- mit
    |   `-- run_autopipeline.sh
    `-- readii
        `-- run_readii.py
```

#### [2025-05-22] MIT Snakemake and config updates
* wrote Snakemake script to run autopipeline for the dataset
* Updated the datasets/config file format and updated usage documentation.


#### [2025=05-23] MIT Snakemake reorg + pyradiomics_index refactor
* Made smk file just for MIT rules, made run_MIT rule in main Snakefile

`pyradiomics_index --> index`

* Added click CLI input
* Made a genral index function that calls the pyradiomics index function
* Want to add a dataset config variable or CLI argument that sets the method of feature extraction


#### [2025-05-26] Index and run READII reorg, start of correlation coding
`katys/refactor-pyradiomics-index` - has updated code for generating the index file for PyRadiomics using click for CLI

`katys/refactor-run_readii` - has new file called `make_negative_controls.py` that just generates and saves the negative control images, no feature extraction
* uses click
* has function to get just the Image Type settings from the READII section of the config

`katys/add-correlation-calculation` - copied the `run_analysis.ipynb` notebook from `readii-fmcib`
* Started updating the config settings at the top of the file to hopefully run the correlation analysis and start generating figures

All of these are waiting on readii 1.36.2 to be able to install from PyPI to work


#### [2025-05-27] 
* Debugging the overwrite issue with make_negative_controls
* Solved by using Series to get image metadata
* Also need to run alignImages whenever flattenImage is run so that origin, direction, and **spacing** are maintained -- made this an issue in READII as well


#### [2025-05-28]
* Added make_negative_controls to Snakefile in run_readii rule
* Need to figure out how to list all the output files 
* From Jermiah:
    * https://snakemake.readthedocs.io/en/stable/snakefiles/rules.html#data-dependent-conditional-execution 
    * you would make the autopipeline rule a checkpoint then you can create an input function for another rule that parses the index file to generate all the files you want
* Trying to run it as is with full NSCLC-Radiomics dataset
<<<<<<< HEAD

#### [2025-05-29]
* Need to add MRI handling to make_negative_controls
* Changing how config MODALITIES is set up so that image and mask are separate
=======
* Plan for feature extraction refactor:
    * Will generate an index for each image type - ID, Image, Mask
    * Make Snakemake rule run per image type
    * Feature extraction script will parallelize by patient 
>>>>>>> 6647da28
<|MERGE_RESOLUTION|>--- conflicted
+++ resolved
@@ -200,14 +200,11 @@
     * https://snakemake.readthedocs.io/en/stable/snakefiles/rules.html#data-dependent-conditional-execution 
     * you would make the autopipeline rule a checkpoint then you can create an input function for another rule that parses the index file to generate all the files you want
 * Trying to run it as is with full NSCLC-Radiomics dataset
-<<<<<<< HEAD
-
-#### [2025-05-29]
-* Need to add MRI handling to make_negative_controls
-* Changing how config MODALITIES is set up so that image and mask are separate
-=======
 * Plan for feature extraction refactor:
     * Will generate an index for each image type - ID, Image, Mask
     * Make Snakemake rule run per image type
     * Feature extraction script will parallelize by patient 
->>>>>>> 6647da28
+
+#### [2025-05-29]
+* Need to add MRI handling to make_negative_controls
+* Changing how config MODALITIES is set up so that image and mask are separate
