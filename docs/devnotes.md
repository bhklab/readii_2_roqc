# Developer Notes

## Data Processing Notes
#### [2025-05-05] PyRadiomics original_all_features extraction tracking
#### [2025-05-07] Updated with completed HN1 runs

|NC / Dataset        | CC-Radiomics-Phantom | HEAD-NECK-RADIOMICS-HN1 | NSCLC-Radiomics |
|--------------------|:--------------------:|:-----------------------:|:---------------:|
|full original       |           X          |           X             |        X        |
|full randomized     |           X          |           X             |        X        |
|full sampled        |           X          |           X             |        X        |
|full shuffled       |           X          |           X             |        X        |
|non_roi randomized  |           X          |           X             |        X        |
|non_roi sampled     |           X          |           X             |        X        |
|non_roi shuffled    |           X          |           X             |        X        |
|roi randomized      |           X          |           X             |        X        |
|roi sampled         |           X          |           X             |        X        |
|roi shuffled        |           X          |           X             |        X        |


#### [2025-05-12] Tracking extraction of all features for Aerts signature
|Feature / Dataset                        | HEAD-NECK-RADIOMICS-HN1 | NSCLC-Radiomics | RADCURE |
|original_firstorder_Energy               |             X           |        X        |    X    |
|original_shape_Compactness1              |             X           |        X        |    X    |
|original_glrlm_GrayLevelNonUniformity    |             X           |        X        |    X    |
|wavelet-HLH_glrlm_GrayLevelNonUniformity |          running        |   running       |    X    |

* Bootstrapping help came from: https://acclab.github.io/bootstrap-confidence-intervals.html
* survcomp R package only works for linux and osx-64
* tried the scikit-survival implementation of the concordance index with bootstrapping, but results don't match Mattea's exactly
* trying with R now

#### [2025-05-13] Processing data for signature prediction models
* Since RADCURE was processed with old med-imagetools, manually set up mit_index from dataset.csv
    * Change the column `patient_ID` to `PatientID`
    * Add index column label `SampleID`

|File / Dataset       | HEAD-NECK-RADIOMICS-HN1 | NSCLC-Radiomics | RADCURE             |
| clinical            | id                      | PatientID       | patient_id          |
| mit index file      | SampleID, PatientID     | PatientID       | SampleID, PatientID |
| radiomics           | ID ==                      | ID              | ID                  |


* HN1 - going to make a SampleID column in the mit2_index 
* Rerunning all the MIT and feature extraction


## Manuscript Notes
#### [2025-05-14] Manuscript Review Feedback Notes

**Introduction/Background**

- [ ] Paragraph around biological/clinical application of radiomics (why do we do it?)
- [ ] Literature review for other quality control methods for radiomics

**Methods**

- [ ] Add prediction of HPV status model
- [ ] Include section about saving out the negative control images
- [ ] Explain modular implementation of the negative controls such that users can construct their own
- [ ] Add ability to save out the changed mask from the contraction/expansion NCs
- [X] Look for synonyms for transformation
    * Intensity transformation? --> permutation?
- [ ] Sisira asked for an example of the RadiomicSet data to understand what it looks like


**Results**

- [X] Josh liked the new abstract figure more
- [ ] Get p-value calculation code from Caryn
- [ ] Save out bootstrap hazards so they don't get recalculated
- [ ] Keep the diagonal self-correlation plots, will go in supplemental
- [ ] Calculate and plot average correlations between clusters of features (shape vs. first order)
- [ ] Hierarchical clustering between the feature class clusters
- [ ] Correlation plot of the Aerts signature + volume features
- [ ] Compare distribution of correlation values in a line plot
    * Line for each image type
    * x-axis is the feature types, colourblock behind the plot for each imagetype
- [ ] Plot correlations with outcome before and after QC
 
*Plots*

- [ ] Box plot of hazards for each image type and dataset to compare


## Project Repo Organization Notes

#### [2025-05-14] data and workflow organization

```bash
data
|-- procdata
|   `-- {DATASET_SOURCE}_{DATASET_NAME} --> /path/to/separate/data/dir/procdata/{DiseaseRegion}/{DATASET_SOURCE}_{DATASET_NAME}
|       |-- correlations
|       |-- features
|       |   `-- {extraction_method}
|       |       `-- {extraction_configuration_file_name}
|       |           `-- {PatientID}_{SampleNumber}
|       |               `-- {ROI_name}
|       |                   |-- full_original_features.csv
|       |                   |-- {neg_control_region}_{neg_control_permutation}_features.csv
|       |                   `-- {neg_control_region}_{neg_control_permutation}_features.csv
|       |-- images
|       |   |-- mit_{DATASET_NAME}
|       |   |   `-- {PatientID}_{SampleNumber}
|       |   |       |-- {ImageModality}_{SeriesInstanceUID}
|       |   |       |   `-- {ImageModality}.nii.gz
|       |   |       `-- {SegmentationModality}_{SeriesInstanceUID}
|       |   |           `-- {ROI_name}.nii.gz
|       |   `-- readii_{DATASET_NAME}
|       |       `-- {PatientID}_{SampleNumber}
|       |           `-- {ImageModality}_{SeriesInstanceUID}
|       |               |-- {neg_control_region}_{neg_control_permutation}.nii.gz
|       |               `-- {neg_control_region}_{neg_control_permutation}.nii.gz
|       `-- signatures
|           `-- {signature_name}
|               |-- full_original_signature_features.csv
|               `-- {neg_control_region}_{neg_control_permutation}_signature_features.csv
|-- rawdata
|   `-- {DATASET_SOURCE}_{DATASET_NAME} --> /path/to/separate/data/dir/srcdata/{DiseaseRegion}/{DATASET_SOURCE}_{DATASET_NAME}
|       |-- clinical
|       |   `-- {Clinical Data File}.csv OR {Clinical Data File}.xlsx
|       `-- images
|           `-- {DATASET_NAME}
|               |-- {Sample1 DICOM directory}
|               |-- {Sample2 DICOM directory}
|               |-- ...
|               `-- {SampleN DICOM directory}
`-- results
    `-- {DATASET_SOURCE}_{DATASET_NAME}
        |-- correlation_figures
        |-- features
        |   `-- {extraction_method}
        |       `-- {extraction_configuration_file_name}        
        `-- signature_performance
            `-- {signature_name}.csv
                |-- full_original_features.csv
                |-- {neg_control_region}_{neg_control_permutation}_features.csv
                `-- {neg_control_region}_{neg_control_permutation}_features.csv
```

```bash
workflow
|-- notebooks
`-- scripts
    |-- analysis
    |   |-- python
    |   |   `-- predictive_signature_testing.py
    |   `-- r
    |       |-- io.r
    |       `-- survival_prediction.r
    |-- feature_extraction
    |   `-- pyradiomics_index.py
    |-- orcestra
    |   `-- read_radiomicset.r
    |-- mit
    |   `-- run_autopipeline.sh
    `-- readii
        `-- run_readii.py
```

#### [2025-05-22] MIT Snakemake and config updates
* wrote Snakemake script to run autopipeline for the dataset
* Updated the datasets/config file format and updated usage documentation.


<<<<<<< HEAD
#### [2025=05-23] MIT Snakemake reorg + pyradiomics_index refactor
* Made smk file just for MIT rules, made run_MIT rule in main Snakefile

`pyradiomics_index --> index`

* Added click CLI input
* Made a genral index function that calls the pyradiomics index function
* Want to add a dataset config variable or CLI argument that sets the method of feature extraction
=======
#### [2025-05-23] MIT Snakemake reorg
* Made smk file just for MIT rules, made run_MIT rule in main Snakefile


#### [2025-05-26] Index and run READII reorg, start of correlation coding
`katys/refactor-pyradiomics-index` - has updated code for generating the index file for PyRadiomics using click for CLI

`katys/refactor-run_readii` - has new file called `make_negative_controls.py` that just generates and saves the negative control images, no feature extraction
* uses click
* has function to get just the Image Type settings from the READII section of the config

`katys/add-correlation-calculation` - copied the `run_analysis.ipynb` notebook from `readii-fmcib`
* Started updating the config settings at the top of the file to hopefully run the correlation analysis and start generating figures

All of these are waiting on readii 1.36.2 to be able to install from PyPI to work


#### [2025-05-27] 
* Debugging the overwrite issue with make_negative_controls
* Solved by using Series to get image metadata
* Also need to run alignImages whenever flattenImage is run so that origin, direction, and **spacing** are maintained -- made this an issue in READII as well


#### [2025-05-28]
* Added make_negative_controls to Snakefile in run_readii rule
* Need to figure out how to list all the output files 
* From Jermiah:
    * https://snakemake.readthedocs.io/en/stable/snakefiles/rules.html#data-dependent-conditional-execution 
    * you would make the autopipeline rule a checkpoint then you can create an input function for another rule that parses the index file to generate all the files you want
* Trying to run it as is with full NSCLC-Radiomics dataset
>>>>>>> b7a51561
<|MERGE_RESOLUTION|>--- conflicted
+++ resolved
@@ -164,7 +164,6 @@
 * Updated the datasets/config file format and updated usage documentation.
 
 
-<<<<<<< HEAD
 #### [2025=05-23] MIT Snakemake reorg + pyradiomics_index refactor
 * Made smk file just for MIT rules, made run_MIT rule in main Snakefile
 
@@ -173,9 +172,6 @@
 * Added click CLI input
 * Made a genral index function that calls the pyradiomics index function
 * Want to add a dataset config variable or CLI argument that sets the method of feature extraction
-=======
-#### [2025-05-23] MIT Snakemake reorg
-* Made smk file just for MIT rules, made run_MIT rule in main Snakefile
 
 
 #### [2025-05-26] Index and run READII reorg, start of correlation coding
@@ -203,5 +199,4 @@
 * From Jermiah:
     * https://snakemake.readthedocs.io/en/stable/snakefiles/rules.html#data-dependent-conditional-execution 
     * you would make the autopipeline rule a checkpoint then you can create an input function for another rule that parses the index file to generate all the files you want
-* Trying to run it as is with full NSCLC-Radiomics dataset
->>>>>>> b7a51561
+* Trying to run it as is with full NSCLC-Radiomics dataset